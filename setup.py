from pathlib import Path
from setuptools import setup, find_packages, Extension
import numpy

with open("README.md") as fp:
    long_description = fp.read()

with Path("pewpew", "__init__.py").open() as fp:
    for line in fp:
        if line.startswith("__version__"):
            version = line.split("=")[1].strip().strip('"')


polyext = Extension(
    "pewpew.lib.polyext",
    sources=["src/polyextmodule.c"],
    include_dirs=[numpy.get_include()],
    define_macros=[("NPY_NO_DEPRECATED_API", "NPY_1_7_API_VERSION")],
)

setup(
    name="pewpew",
    version=version,
    description="GUI for visualisation and manipulation of LA-ICP-MS data.",
    long_description=long_description,
    long_description_content_type="text/markdown",
    author="T. Lockwood",
    author_email="thomas.lockwood@uts.edu.au",
    url="https://github.com/djdt/pewpew",
    project_urls={
        "Documentation": "https://djdt.github.io/pewpew",
        "Source": "https://gtihub.com/djdt/pewpew",
    },
    packages=find_packages(include=["pewpew", "pewpew.*"]),
    install_requires=[
<<<<<<< HEAD
        "numpy>=1.22",
        "pewlib>=0.8.0",
        "PySide2",
=======
        "numpy!=1.19.4",
        "pewlib>=0.7.3",
        "PySide6",
>>>>>>> c72a9d0e
    ],
    entry_points={"console_scripts": ["pewpew=pewpew.__main__:main"]},
    tests_require=["pytest", "pytest-qt"],
    ext_modules=[polyext],
)<|MERGE_RESOLUTION|>--- conflicted
+++ resolved
@@ -33,15 +33,9 @@
     },
     packages=find_packages(include=["pewpew", "pewpew.*"]),
     install_requires=[
-<<<<<<< HEAD
         "numpy>=1.22",
         "pewlib>=0.8.0",
-        "PySide2",
-=======
-        "numpy!=1.19.4",
-        "pewlib>=0.7.3",
         "PySide6",
->>>>>>> c72a9d0e
     ],
     entry_points={"console_scripts": ["pewpew=pewpew.__main__:main"]},
     tests_require=["pytest", "pytest-qt"],
