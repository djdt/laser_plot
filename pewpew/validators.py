from PySide6 import QtCore, QtGui, QtWidgets

from typing import Callable, Optional, Tuple


class DecimalValidator(QtGui.QDoubleValidator):
    """Double validator that forbids scientific notation."""

    def __init__(
        self,
        bottom: float,
        top: float,
        decimals: int = 4,
        parent: Optional[QtWidgets.QWidget] = None,
    ):
        super().__init__(bottom, top, decimals, parent)
        self.setNotation(QtGui.QDoubleValidator.StandardNotation)

    def validate(self, input: str, pos: int) -> Tuple[QtGui.QValidator.State, str, int]:
        result, _, _ = super().validate(input, pos)
        if result == QtGui.QValidator.Intermediate:
            try:
                if float(input) > self.top():
                    return (QtGui.QValidator.Invalid, input, pos)
            except ValueError:
                pass
        return (result, input, pos)


class DecimalValidatorNoZero(DecimalValidator):
    """DecimalValidator that also forbids zeros."""

    def validate(self, input: str, pos: int) -> Tuple[QtGui.QValidator.State, str, int]:
        result = super().validate(input, pos)
        if result[0] == QtGui.QValidator.Acceptable and float(input) == 0.0:
            result = (QtGui.QValidator.Intermediate, input, pos)
        return result


class LimitValidator(QtGui.QDoubleValidator):
    """QDoubleValidator that forbids top and bottom values.

    A normal QDoubleValidator allows [bottom, top] while LimitValidator allows (bottom, top).
    """

    def __init__(
        self,
        bottom: float,
        top: float,
        decimals: int = 4,
        parent: Optional[QtWidgets.QWidget] = None,
    ):
        super().__init__(bottom, top, decimals, parent)

    def validate(self, input: str, pos: int) -> Tuple[QtGui.QValidator.State, str, int]:
        result, _, _ = super().validate(input, pos)
        if result == QtGui.QValidator.Acceptable:
            try:
                v = float(input)
                if v == self.bottom():
                    return (QtGui.QValidator.Intermediate, input, pos)
                elif v == self.top():
                    return (QtGui.QValidator.Intermediate, input, pos)
            except ValueError:  # pragma: no cover
                pass
        return (result, input, pos)


class ConditionalLimitValidator(LimitValidator):
    """QDoubleValidator that requires a condition to be filled.

    e.g. to forbit even numbers pass 'lambda x: x % 2 != 0'.
    If condition is None functions as a normal QDoubleValidator.
    """

    def __init__(
        self,
        bottom: float,
        top: float,
        decimals: int = 4,
        condition: Callable[[float], bool] = None,
        parent: Optional[QtWidgets.QWidget] = None,
    ):
        super().__init__(bottom, top, decimals, parent)
        self.condition = condition

    def setCondition(self, condition: Callable[[float], bool]) -> None:
        """Set the valid condition."""
        self.condition = condition

    def validate(self, input: str, pos: int) -> Tuple[QtGui.QValidator.State, str, int]:
        result, _, _ = super().validate(input, pos)
        if result == QtGui.QValidator.Acceptable:
            try:
                v = float(input)
                if self.condition is not None and not self.condition(v):
                    return (QtGui.QValidator.Intermediate, input, pos)
            except ValueError:  # pragma: no cover
                pass
        return (result, input, pos)


class OddIntValidator(QtGui.QIntValidator):
    """QIntValidator that only accepts odd numbers."""

    def __init__(self, bottom: int, top: int, parent: Optional[QtWidgets.QWidget] = None):
        super().__init__(bottom, top, parent)

    def validate(self, input: str, pos: int) -> Tuple[QtGui.QValidator.State, str, int]:
        result, _, _ = super().validate(input, pos)
        if result == QtGui.QValidator.Acceptable:
            try:
                v = float(input)
                if v % 2 == 0:
                    return (QtGui.QValidator.Intermediate, input, pos)
            except ValueError:  # pragma: no cover
                pass
        return (result, input, pos)


class PercentOrDecimalValidator(DecimalValidator):
    """DecimalValidator that accepts inputs as a percent.

    Inputs that end with '%' are treated as a percentage input.

    Args:
        bottom: decimal lower bound
        top: decimal upper bound
        decimals: number of decimals allowed
        percent_bottom: percent lower bound
        percent_top: percent upper bound
        parent: parent widget
    """

    def __init__(
        self,
        bottom: float,
        top: float,
        decimals: int = 4,
        percent_bottom: float = 0.0,
        percent_top: float = 100.0,
        parent: Optional[QtWidgets.QWidget] = None,
    ):
        super().__init__(bottom, top, decimals, parent)
        self._bottom = bottom
        self._top = top
        self.percent_bottom = percent_bottom
        self.percent_top = percent_top

    def validate(self, input: str, pos: int) -> Tuple[QtGui.QValidator.State, str, int]:
        # Treat as percent
        if "%" in input:
            if not input.endswith("%") or input.count("%") > 1:
                return (QtGui.QValidator.Invalid, input, pos)
            self.setRange(self.percent_bottom, self.percent_top, self.decimals())
            return (super().validate(input.rstrip("%"), pos)[0], input, pos)
        # Treat as double
        self.setRange(self._bottom, self._top, self.decimals())
        return super().validate(input, pos)


class DoublePrecisionDelegate(QtWidgets.QStyledItemDelegate):
    """Delegate to display items with a certain number of decimals.

    Item inputs are also validated using a QDoubleValidator.
    """

<<<<<<< HEAD
    def __init__(self, decimals: int, parent: Optional[QtWidgets.QWidget] = None):
=======
    def __init__(self, decimals: int, parent: QtCore.QObject = None):
>>>>>>> c72a9d0e
        super().__init__(parent)
        self.decimals = decimals

    def createEditor(
        self,
        parent: QtWidgets.QWidget,
        option: QtWidgets.QStyleOptionViewItem,
        index: int,
    ) -> QtWidgets.QWidget:  # pragma: no cover
        lineedit = QtWidgets.QLineEdit(parent)
        lineedit.setValidator(QtGui.QDoubleValidator())
        return lineedit

    def displayText(self, value: str, locale: QtCore.QLocale) -> str:
        """Attempts to display text as a float with 'decimal' places."""
        try:
            num = float(value)
            return f"{num:.{self.decimals}f}"
        except (TypeError, ValueError):
            return str(super().displayText(value, locale))


class DoubleSignificantFiguresDelegate(QtWidgets.QStyledItemDelegate):
    """Delegate to display items with a certain number of significant figures.

    Item inputs are also validated using a QDoubleValidator.
    """
<<<<<<< HEAD
    def __init__(self, sigfigs: int, parent: Optional[QtWidgets.QWidget] = None):
=======
    def __init__(self, sigfigs: int, parent: QtCore.QObject = None):
>>>>>>> c72a9d0e
        super().__init__(parent)
        self.sigfigs = sigfigs

    def createEditor(
        self,
        parent: QtWidgets.QWidget,
        option: QtWidgets.QStyleOptionViewItem,
        index: int,
    ) -> QtWidgets.QWidget:  # pragma: no cover
        lineedit = QtWidgets.QLineEdit(parent)
        lineedit.setValidator(QtGui.QDoubleValidator())
        return lineedit

    def displayText(self, value: str, locale: QtCore.QLocale) -> str:
        """Attempts to display text as a float with 'sigfigs' places."""
        try:
            num = float(value)
            return f"{num:#.{self.sigfigs}g}".rstrip(".").replace(".e", "e")
        except (TypeError, ValueError):
            return str(super().displayText(value, locale))<|MERGE_RESOLUTION|>--- conflicted
+++ resolved
@@ -165,11 +165,7 @@
     Item inputs are also validated using a QDoubleValidator.
     """
 
-<<<<<<< HEAD
-    def __init__(self, decimals: int, parent: Optional[QtWidgets.QWidget] = None):
-=======
-    def __init__(self, decimals: int, parent: QtCore.QObject = None):
->>>>>>> c72a9d0e
+    def __init__(self, decimals: int, parent: Optional[QtCore.QObject] = None):
         super().__init__(parent)
         self.decimals = decimals
 
@@ -197,11 +193,7 @@
 
     Item inputs are also validated using a QDoubleValidator.
     """
-<<<<<<< HEAD
-    def __init__(self, sigfigs: int, parent: Optional[QtWidgets.QWidget] = None):
-=======
-    def __init__(self, sigfigs: int, parent: QtCore.QObject = None):
->>>>>>> c72a9d0e
+    def __init__(self, sigfigs: int, parent: Optional[QtCore.QObject] = None):
         super().__init__(parent)
         self.sigfigs = sigfigs
 
