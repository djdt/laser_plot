--- conflicted
+++ resolved
@@ -60,26 +60,9 @@
         #     self.zoomReset()
         #     self.shown = True
 
-<<<<<<< HEAD
     def focusOutEvent(self, event: QtGui.QFocusEvent) -> None:
         self.clearFocus()
         event.accept()
-=======
-    def mouseMoveEvent(self, event: QtGui.QMouseEvent) -> None:
-        super().mouseMoveEvent(event)
-        pos = self.mapToScene(event.position().toPoint())
-        if (
-            self.image is not None
-            and self.image.rect.left() < pos.x() < self.image.rect.right()
-            and self.image.rect.top() < pos.y() < self.image.rect.bottom()
-        ):
-            dpos = self.mapToData(pos)
-            self.cursorValueChanged.emit(
-                pos.x(), pos.y(), self.data[dpos.y(), dpos.x()]
-            )
-        else:
-            self.cursorValueChanged.emit(pos.x(), pos.y(), np.nan)
->>>>>>> c72a9d0e
 
     def startLassoSelection(self) -> None:
         """Select image pixels using a lasso."""
