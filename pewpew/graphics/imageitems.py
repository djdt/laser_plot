from PySide2 import QtCore, QtGui, QtWidgets
import numpy as np
import copy
from pathlib import Path

from pewlib import io
from pewlib.laser import Laser
from pewlib.calibration import Calibration
from pewlib.config import Config

# from pewlib.srr.config import SRRConfig

from pewpew.lib.numpyqt import array_to_image

from pewpew.graphics import colortable
from pewpew.graphics.options import GraphicsOptions

# from pewpew.graphics.overlayitems import OverlayItem, LabelOverlay
from pewpew.graphics.items import EditableLabelItem

from pewpew.actions import qAction

from typing import Any, Dict, List, Optional, Union


class SnapImageItem(QtWidgets.QGraphicsObject):
    selectionChanged = QtCore.Signal()
    imageChanged = QtCore.Signal()

    def itemChange(
        self, change: QtWidgets.QGraphicsItem.GraphicsItemChange, value: Any
    ) -> Any:
        if change == QtWidgets.QGraphicsItem.ItemPositionChange:
            pos = QtCore.QPointF(value)
            size = self.pixelSize()
            pos.setX(pos.x() - pos.x() % size.width())
            pos.setY(pos.y() - pos.y() % size.height())
            return pos
        return super().itemChange(change, value)

    def dataAt(self, pos: QtCore.QPointF) -> float:
        raise NotImplementedError

    def selectedAt(self, pos: QtCore.QPointF) -> bool:
        return False

    def imageSize(self) -> QtCore.QSize:
        raise NotImplementedError

    def rawData(self) -> np.ndarray:
        raise NotImplementedError

    def select(self, mask: np.ndarray, modes: List[str]) -> None:
        self.selectionChanged.emit()

    def mapToData(self, pos: QtCore.QPointF) -> QtCore.QPoint:
        """Map a position to an image pixel coordinate."""
        pixel = self.pixelSize()
        rect = self.boundingRect()
        return QtCore.QPoint(
            (pos.x() - rect.left()) / pixel.width(),
            (pos.y() - rect.top()) / pixel.height(),
        )

    def pixelSize(self) -> QtCore.QSizeF:
        """Size / scaling of an image pixel."""
        rect = self.boundingRect()
        size = self.imageSize()
        return QtCore.QSizeF(rect.width() / size.width(), rect.height() / size.height())

    def snapPos(self, pos: QtCore.QPointF) -> QtCore.QPointF:
        pixel = self.pixelSize()
        x = round(pos.x() / pixel.width()) * pixel.width()
        y = round(pos.y() / pixel.height()) * pixel.height()
        return QtCore.QPointF(x, y)


class LaserImageItem(SnapImageItem):
    requestDialogCalibration = QtCore.Signal(QtWidgets.QGraphicsItem)
    requestDialogConfig = QtCore.Signal(QtWidgets.QGraphicsItem)
    requestDialogColocalisation = QtCore.Signal(QtWidgets.QGraphicsItem, bool)
    requestDialogInformation = QtCore.Signal(QtWidgets.QGraphicsItem)
    requestDialogStatistics = QtCore.Signal(QtWidgets.QGraphicsItem, bool)

    requestExport = QtCore.Signal(QtWidgets.QGraphicsItem)
    requestSave = QtCore.Signal(QtWidgets.QGraphicsItem)

    colortableChanged = QtCore.Signal(list, float, float, str)

    hoveredValueChanged = QtCore.Signal(QtCore.QPointF, QtCore.QPoint, float)
    hoveredValueCleared = QtCore.Signal()

    modified = QtCore.Signal()

    def __init__(
        self,
        laser: Laser,
        options: GraphicsOptions,
        current_element: Optional[str] = None,
        parent: Optional[QtWidgets.QGraphicsItem] = None,
    ):
        super().__init__(parent=parent)
        self.setFlag(QtWidgets.QGraphicsItem.ItemIsFocusable)
        self.setFlag(QtWidgets.QGraphicsItem.ItemSendsGeometryChanges)

        self.setAcceptHoverEvents(True)

        self._last_hover_pos = QtCore.QPoint(-1, -1)

        self.laser = laser
        self.options = options
        self.current_element = current_element or self.laser.elements[0]

        self.image: Optional[QtGui.QImage] = None
        self.mask_image: Optional[QtGui.QImage] = None

        self.raw_data: np.ndarray = np.array([])
        self.vmin, self.vmax = 0.0, 0.0

        # Name in top left corner
        self.element_label = EditableLabelItem(
            self,
            self.element(),
            "Element",
            font=self.options.font,
        )
        # self.element_label.labelChanged.connect(self.setElementName)
        self.label = EditableLabelItem(
            self,
            self.laser.info["Name"],
            "Laser Name",
            font=self.options.font,
            alignment=QtCore.Qt.AlignTop | QtCore.Qt.AlignRight,
        )
        self.label.labelChanged.connect(self.setName)

        self.createActions()

    @property
    def mask(self) -> np.ndarray:
        if self.mask_image is None:
            return np.ones(self.laser.shape, dtype=bool)
        return self.mask_image._array.astype(bool)

    def element(self) -> str:
        return self.current_element

    def setElement(self, element: str) -> None:
        if element not in self.laser.elements:
            raise ValueError(
                f"Unknown element {element}. Expected one of {self.laser.elements}."
            )
        self.current_element = element
        self.element_label.setText(element)
        self.redraw()

    def name(self) -> str:
        return self.laser.info["Name"]

    def setName(self, name: str) -> None:
        self.laser.info["Name"] = name
        self.label.setText(name)
        self.modified.emit()

    # Virtual SnapImageItem methods
    def dataAt(self, pos: QtCore.QPointF) -> float:
        pos = self.mapToData(pos)
        return self.raw_data[pos.y(), pos.x()]

    def selectedAt(self, pos: QtCore.QPointF) -> bool:
        pos = self.mapToData(pos)
        return self.mask[pos.y(), pos.x()]

    def imageSize(self) -> QtCore.QSize:
        return QtCore.QSize(self.laser.shape[1], self.laser.shape[0])

    def rawData(self) -> np.ndarray:
        return self.raw_data

    def redraw(self) -> None:
        data = self.laser.get(
            self.element(), calibrate=self.options.calibrate, flat=True
        )
        unit = self.laser.calibration[self.element()].unit

        self.raw_data = np.ascontiguousarray(data)

        self.vmin, self.vmax = self.options.get_color_range_as_float(
            self.element(), self.raw_data
        )
        table = colortable.get_table(self.options.colortable)

        data = np.clip(self.raw_data, self.vmin, self.vmax)
        if self.vmin != self.vmax:  # Avoid div 0
            data = (data - self.vmin) / (self.vmax - self.vmin)

        self.image = array_to_image(data)
        self.image.setColorTable(table)
        self.image.setColorCount(len(table))

        self.colortableChanged.emit(table, self.vmin, self.vmax, unit)
        self.imageChanged.emit()

    def select(self, mask: np.ndarray, modes: List[str]) -> None:
        current_mask = self.mask

        if "add" in modes:
            mask = np.logical_or(current_mask, mask)
        elif "subtract" in modes:
            mask = np.logical_and(current_mask, ~mask)
        elif "intersect" in modes:
            mask = np.logical_and(current_mask, mask)
        elif "difference" in modes:
            mask = np.logical_xor(current_mask, mask)

        color = QtGui.QColor(255, 255, 255, a=128)

        if np.any(mask):
            self.mask_image = array_to_image(mask.astype(np.uint8))
            self.mask_image.setColorTable([0, int(color.rgba())])
            self.mask_image.setColorCount(2)
        else:
            self.mask_image = None

        self.update()

        super().select(mask, modes)

    # GraphicsItem drawing
    def boundingRect(self) -> QtCore.QRectF:
        x0, x1, y0, y1 = self.laser.config.data_extent(self.laser.shape)
        rect = QtCore.QRectF(x0, y0, x1 - x0, y1 - y0)
        rect.moveTopLeft(QtCore.QPointF(0, 0))
        return rect

    def paint(
        self,
        painter: QtGui.QPainter,
        option: QtWidgets.QStyleOptionGraphicsItem,
        widget: Optional[QtWidgets.QWidget] = None,
    ):
        painter.save()
        if self.options.smoothing:
            painter.setRenderHint(QtGui.QPainter.SmoothPixmapTransform)

        rect = self.boundingRect()

        if self.image is not None:
            painter.drawImage(rect, self.image)

        if self.mask_image is not None:
            painter.drawImage(rect, self.mask_image)

        if (
            self.hasFocus()
            and self.options.highlight_focus
            and not isinstance(painter.device(), QtGui.QPixmap)
        ):  # Only paint focus if option is active and not painting to a pixmap
            pen = QtGui.QPen(QtGui.QColor(255, 255, 255, 127), 2.0, QtCore.Qt.SolidLine)
            pen.setCosmetic(True)
            painter.setPen(pen)
            painter.drawRect(self.boundingRect())

        painter.restore()

    # === Slots ===
    def applyCalibration(self, calibrations: Dict[str, Calibration]) -> None:
        """Set laser calibrations."""
        modified = False
        for element in calibrations:
            if element in self.laser.calibration:
                self.laser.calibration[element] = copy.copy(calibrations[element])
                modified = True
        if modified:
            self.modified.emit()
            self.redraw()

    def applyConfig(self, config: Config) -> None:
        """Set laser configuration."""
        # Only apply if the type of config is correct
        if type(config) is type(self.laser.config):  # noqa
            self.laser.config = copy.copy(config)
            self.modified.emit()
            self.redraw()

    def applyInformation(self, info: Dict[str, str]) -> None:
        """Set laser information."""
        if self.laser.info != info:
            self.laser.info = info
            self.modified.emit()

    def copyToClipboard(self) -> None:
        clipboard = QtWidgets.QApplication.clipboard()
        clipboard.setImage(self.image)

    def saveToFile(self, path: Union[Path, str]) -> None:
        path = Path(path)
        io.npz.save(path, self.laser)
        self.laser.info["File Path"] = str(path.resolve())

    # ==== Actions ===
    def createActions(self) -> None:
        self.action_copy_image = qAction(
            "insert-image",
            "Copy &Image",
            "Copy image to clipboard.",
            self.copyToClipboard,
        )

        # === IO requests ===
        self.action_export = qAction(
            "document-save-as",
            "E&xport",
            "Export laser data to a variety of formats.",
            lambda: self.requestExport.emit(self),
        )
        self.action_export.setShortcut("Ctrl+X")
        self.action_save = qAction(
            "document-save",
            "&Save",
            "Save document to numpy archive.",
            lambda: self.requestSave.emit(self),
        )
        self.action_save.setShortcut("Ctrl+S")

        # === Dialogs requests ===
        self.action_calibration = qAction(
            "go-top",
            "Ca&libration",
            "Edit the laser calibration.",
            lambda: self.requestDialogCalibration.emit(self),
        )
        self.action_config = qAction(
            "document-edit",
            "&Config",
            "Edit the laser configuration.",
            lambda: self.requestDialogConfig.emit(self),
        )
        self.action_colocalisation = qAction(
            "dialog-information",
            "Colocalisation",
            "Open the colocalisation dialog.",
            lambda: self.requestDialogColocalisation.emit(self, False),
        )
        self.action_colocalisation_selection = qAction(
            "dialog-information",
            "Selection Colocalisation",
            "Open the colocalisation dialog for the current selected area.",
            lambda: self.requestDialogColocalisation.emit(self, True),
        )
        self.action_information = qAction(
            "documentinfo",
            "In&formation",
            "View and edit stored laser information.",
            lambda: self.requestDialogInformation.emit(self),
        )
        self.action_statistics = qAction(
            "dialog-information",
            "Statistics",
            "Open the statisitics dialog.",
            lambda: self.requestDialogStatistics.emit(self, False),
        )
        self.action_statistics_selection = qAction(
            "dialog-information",
            "Selection Statistics",
            "Open the statisitics dialog for the current selected area.",
            lambda: self.requestDialogStatistics.emit(self, True),
        )

        self.action_show_label_name = qAction(
            "visibility",
            "Show Name Label",
            "Un-hide the laser name label.",
            self.label.show,
        )
        self.action_show_label_element = qAction(
            "visibility",
            "Show Element Label",
            "Un-hide the current element label.",
            self.element_label.show,
        )
        # self.action_duplicate = qAction(
        #     "edit-copy",
        #     "Duplicate image",
        #     "Open a copy of the image.",
        #     self.actionDuplicate,
        # )

        self.action_selection_copy_text = qAction(
            "insert-table",
            "Copy Selection as Text",
            "Copy the current selection to the clipboard as a column of text values.",
            self.copySelectionToText,
        )
        self.action_selection_crop = qAction(
            "transform-crop",
            "Crop to Selection",
            "Crop the image to the current selection.",
            self.cropToSelection,
        )

        self.action_transform_flip_horz = qAction(
            "object-flip-horizontal",
            "Flip Horizontal",
            "Flip data about the vertical axis.",
            lambda: self.transform(flip="horizontal"),
        )
        self.action_transform_flip_vert = qAction(
            "object-flip-vertical",
            "Flip Vertical",
            "Flip data about the horizontal axis.",
            lambda: self.transform(flip="vertical"),
        )
        self.action_transform_rot_left = qAction(
            "object-rotate-left",
            "Rotate Left",
            "Rotate data 90 degrees counter-clockwise.",
            lambda: self.transform(rotate="left"),
        )
        self.action_transform_rot_right = qAction(
            "object-rotate-right",
            "Rotate Right",
            "Rotate data 90 degrees clockwise.",
            lambda: self.transform(rotate="right"),
        )

    def copySelectionToText(self) -> None:
        """Copies the currently selected data to the system clipboard."""
        data = self.raw_data[self.mask].ravel()

        html = (
            '<meta http-equiv="content-type" content="text/html; charset=utf-8"/>'
            "<table>"
        )
        text = ""
        for x in data:
            html += f"<tr><td>{x:.10g}</td></tr>"
            text += f"{x:.10g}\n"
        html += "</table>"

        mime = QtCore.QMimeData()
        mime.setHtml(html)
        mime.setText(text)
        QtWidgets.QApplication.clipboard().setMimeData(mime)

    def cropToSelection(self) -> None:
        """Crop image to current selection and open in a new tab.

        If selection is not rectangular then it is filled with nan.
        """
        raise NotImplementedError
        # mask = self.graphics.mask
        # if mask is None or np.all(mask == 0):  # pragma: no cover
        #     return
        # ix, iy = np.nonzero(mask)
        # x0, x1, y0, y1 = np.min(ix), np.max(ix) + 1, np.min(iy), np.max(iy) + 1

        # data = self.laser.data
        # new_data = np.empty((x1 - x0, y1 - y0), dtype=data.dtype)
        # for name in new_data.dtype.names:
        #     new_data[name] = np.where(
        #         mask[x0:x1, y0:y1], data[name][x0:x1, y0:y1], np.nan
        #     )

        # info = self.laser.info.copy()
        # info["Name"] = self.laserName() + "_cropped"
        # info["File Path"] = str(Path(info.get("File Path", "")).with_stem(info["Name"]))
        # new_widget = self.view.addLaser(
        #     Laser(
        #         new_data,
        #         calibration=self.laser.calibration,
        #         config=self.laser.config,
        #         info=info,
        #     )
        # )

        # new_widget.activate()

    def transform(
        self, flip: Optional[str] = None, rotate: Optional[str] = None
    ) -> None:
        """Transform the laser data.

<<<<<<< HEAD
    # === Events ===
    def contextMenuEvent(self, event: QtWidgets.QGraphicsSceneContextMenuEvent) -> None:
=======
        Args:
            flip: flip the image ['horizontal', 'vertical']
            rotate: rotate the image 90 degrees ['left', 'right']

        """
        if flip is not None:
            if flip in ["horizontal", "vertical"]:
                axis = 1 if flip == "horizontal" else 0
                self.laser.data = np.flip(self.laser.data, axis=axis)
            else:
                raise ValueError("flip must be 'horizontal', 'vertical'.")
        if rotate is not None:
            if rotate in ["left", "right"]:
                k = 1 if rotate == "right" else 3 if rotate == "left" else 2
                self.laser.data = np.rot90(self.laser.data, k=k, axes=(1, 0))
            else:
                raise ValueError("rotate must be 'left', 'right'.")

        self.prepareGeometryChange()
        self.redraw()

    # === Events ===
    def contextMenuEvent(self, event: QtWidgets.QGraphicsSceneContextMenuEvent) -> None:
        for_selection = self.mask_image is not None and self.selectedAt(event.pos())
>>>>>>> 1c63b452

        menu = QtWidgets.QMenu()
        # menu.addAction(self.action_duplicate)
        menu.addAction(self.action_copy_image)
        menu.addSeparator()
        # menu.addAction(self.action_calibration)

        menu.addAction(self.action_save)
        menu.addAction(self.action_export)

        menu.addSeparator()

<<<<<<< HEAD
        if self.mask_image is not None and self.selectedAt(event.pos()):  # Context menu for mask
=======
        if for_selection:
>>>>>>> 1c63b452
            menu.addAction(self.action_selection_copy_text)
            menu.addAction(self.action_selection_crop)
            menu.addSeparator()
            menu.addAction(self.action_statistics_selection)
            menu.addAction(self.action_colocalisation_selection)
        else:
            menu.addAction(self.action_statistics)
            menu.addAction(self.action_colocalisation)

        menu.addSeparator()

        if not for_selection:
            transforms = menu.addMenu(
                QtGui.QIcon.fromTheme("transform-rotate"), "Transform"
            )
            transforms.addActions(
                [
                    self.action_transform_flip_horz,
                    self.action_transform_flip_vert,
                    self.action_transform_rot_left,
                    self.action_transform_rot_right,
                ]
            )
            menu.addSeparator()

        menu.addAction(self.action_config)
        menu.addAction(self.action_calibration)
        menu.addAction(self.action_information)

        menu.addSeparator()

        if not self.label.isVisible():
            menu.addAction(self.action_show_label_name)
        if not self.element_label.isVisible():
            menu.addAction(self.action_show_label_element)

        menu.exec_(event.screenPos())
        event.accept()

    def hoverMoveEvent(self, event: QtWidgets.QGraphicsSceneHoverEvent) -> None:
        pos = self.mapToData(event.pos())
        if pos != self._last_hover_pos:
            self._last_hover_pos = pos
            self.hoveredValueChanged.emit(event.pos(), pos, self.rawData()[pos.y(), pos.x()])

    def hoverLeaveEvent(self, event: QtWidgets.QGraphicsSceneHoverEvent) -> None:
        self._last_hover_pos = QtCore.QPoint(-1, -1)
        self.hoveredValueCleared.emit()<|MERGE_RESOLUTION|>--- conflicted
+++ resolved
@@ -76,14 +76,12 @@
 
 
 class LaserImageItem(SnapImageItem):
-    requestDialogCalibration = QtCore.Signal(QtWidgets.QGraphicsItem)
-    requestDialogConfig = QtCore.Signal(QtWidgets.QGraphicsItem)
-    requestDialogColocalisation = QtCore.Signal(QtWidgets.QGraphicsItem, bool)
-    requestDialogInformation = QtCore.Signal(QtWidgets.QGraphicsItem)
-    requestDialogStatistics = QtCore.Signal(QtWidgets.QGraphicsItem, bool)
+    requestDialog = QtCore.Signal(str, QtWidgets.QGraphicsItem, bool)
 
     requestExport = QtCore.Signal(QtWidgets.QGraphicsItem)
     requestSave = QtCore.Signal(QtWidgets.QGraphicsItem)
+
+    requestTool = QtCore.Signal(str, QtWidgets.QGraphicsItem)
 
     colortableChanged = QtCore.Signal(list, float, float, str)
 
@@ -328,43 +326,43 @@
             "go-top",
             "Ca&libration",
             "Edit the laser calibration.",
-            lambda: self.requestDialogCalibration.emit(self),
+            lambda: self.requestDialog.emit("Calibration", self, False),
         )
         self.action_config = qAction(
             "document-edit",
             "&Config",
             "Edit the laser configuration.",
-            lambda: self.requestDialogConfig.emit(self),
+            lambda: self.requestDialog.emit("Config", self, False),
         )
         self.action_colocalisation = qAction(
             "dialog-information",
             "Colocalisation",
             "Open the colocalisation dialog.",
-            lambda: self.requestDialogColocalisation.emit(self, False),
+            lambda: self.requestDialog.emit("Colocalisation", self, False),
         )
         self.action_colocalisation_selection = qAction(
             "dialog-information",
             "Selection Colocalisation",
             "Open the colocalisation dialog for the current selected area.",
-            lambda: self.requestDialogColocalisation.emit(self, True),
+            lambda: self.requestDialog.emit("Colocalisation", self, True),
         )
         self.action_information = qAction(
             "documentinfo",
             "In&formation",
             "View and edit stored laser information.",
-            lambda: self.requestDialogInformation.emit(self),
+            lambda: self.requestDialog.emit("Information", self, False),
         )
         self.action_statistics = qAction(
             "dialog-information",
             "Statistics",
             "Open the statisitics dialog.",
-            lambda: self.requestDialogStatistics.emit(self, False),
+            lambda: self.requestDialog.emit("Statistics", self, False),
         )
         self.action_statistics_selection = qAction(
             "dialog-information",
             "Selection Statistics",
             "Open the statisitics dialog for the current selected area.",
-            lambda: self.requestDialogStatistics.emit(self, True),
+            lambda: self.requestDialog.emit("Statistics", self, True),
         )
 
         self.action_show_label_name = qAction(
@@ -399,30 +397,41 @@
             self.cropToSelection,
         )
 
-        self.action_transform_flip_horz = qAction(
-            "object-flip-horizontal",
-            "Flip Horizontal",
-            "Flip data about the vertical axis.",
-            lambda: self.transform(flip="horizontal"),
-        )
-        self.action_transform_flip_vert = qAction(
-            "object-flip-vertical",
-            "Flip Vertical",
-            "Flip data about the horizontal axis.",
-            lambda: self.transform(flip="vertical"),
-        )
-        self.action_transform_rot_left = qAction(
-            "object-rotate-left",
-            "Rotate Left",
-            "Rotate data 90 degrees counter-clockwise.",
-            lambda: self.transform(rotate="left"),
-        )
-        self.action_transform_rot_right = qAction(
-            "object-rotate-right",
-            "Rotate Right",
-            "Rotate data 90 degrees clockwise.",
-            lambda: self.transform(rotate="right"),
-        )
+        self.actions_transform = [
+            qAction(
+                "object-flip-horizontal",
+                "Flip Horizontal",
+                "Flip data about the vertical axis.",
+                lambda: self.transform(flip="horizontal"),
+            ),
+            qAction(
+                "object-flip-vertical",
+                "Flip Vertical",
+                "Flip data about the horizontal axis.",
+                lambda: self.transform(flip="vertical"),
+            ),
+            qAction(
+                "object-rotate-left",
+                "Rotate Left",
+                "Rotate data 90 degrees counter-clockwise.",
+                lambda: self.transform(rotate="left"),
+            ),
+            qAction(
+                "object-rotate-right",
+                "Rotate Right",
+                "Rotate data 90 degrees clockwise.",
+                lambda: self.transform(rotate="right"),
+            ),
+        ]
+
+        self.actions_tools = [
+            qAction(
+                "folder-calculate",
+                "Calculator",
+                "Open the calculator tool for the current laser image.",
+                lambda: self.requestTool.emit("Calculator", self),
+            )
+        ]
 
     def copySelectionToText(self) -> None:
         """Copies the currently selected data to the system clipboard."""
@@ -481,10 +490,6 @@
     ) -> None:
         """Transform the laser data.
 
-<<<<<<< HEAD
-    # === Events ===
-    def contextMenuEvent(self, event: QtWidgets.QGraphicsSceneContextMenuEvent) -> None:
-=======
         Args:
             flip: flip the image ['horizontal', 'vertical']
             rotate: rotate the image 90 degrees ['left', 'right']
@@ -508,52 +513,42 @@
 
     # === Events ===
     def contextMenuEvent(self, event: QtWidgets.QGraphicsSceneContextMenuEvent) -> None:
-        for_selection = self.mask_image is not None and self.selectedAt(event.pos())
->>>>>>> 1c63b452
+        mask_context = self.mask_image is not None and self.selectedAt(event.pos())
 
         menu = QtWidgets.QMenu()
-        # menu.addAction(self.action_duplicate)
         menu.addAction(self.action_copy_image)
         menu.addSeparator()
-        # menu.addAction(self.action_calibration)
 
         menu.addAction(self.action_save)
         menu.addAction(self.action_export)
 
         menu.addSeparator()
 
-<<<<<<< HEAD
-        if self.mask_image is not None and self.selectedAt(event.pos()):  # Context menu for mask
-=======
-        if for_selection:
->>>>>>> 1c63b452
+        if mask_context:
             menu.addAction(self.action_selection_copy_text)
             menu.addAction(self.action_selection_crop)
             menu.addSeparator()
+
+        if mask_context:
+            menu.addAction(self.action_colocalisation_selection)
             menu.addAction(self.action_statistics_selection)
-            menu.addAction(self.action_colocalisation_selection)
         else:
+            menu.addAction(self.action_colocalisation)
             menu.addAction(self.action_statistics)
-            menu.addAction(self.action_colocalisation)
 
         menu.addSeparator()
 
-        if not for_selection:
+        if not mask_context:
             transforms = menu.addMenu(
                 QtGui.QIcon.fromTheme("transform-rotate"), "Transform"
             )
-            transforms.addActions(
-                [
-                    self.action_transform_flip_horz,
-                    self.action_transform_flip_vert,
-                    self.action_transform_rot_left,
-                    self.action_transform_rot_right,
-                ]
-            )
+            transforms.addActions(self.actions_transform)
             menu.addSeparator()
-
+            tools = menu.addMenu(QtGui.QIcon.fromTheme(""), "Tools")
+            tools.addActions(self.actions_tools)
+
+        menu.addAction(self.action_calibration)
         menu.addAction(self.action_config)
-        menu.addAction(self.action_calibration)
         menu.addAction(self.action_information)
 
         menu.addSeparator()
@@ -570,7 +565,9 @@
         pos = self.mapToData(event.pos())
         if pos != self._last_hover_pos:
             self._last_hover_pos = pos
-            self.hoveredValueChanged.emit(event.pos(), pos, self.rawData()[pos.y(), pos.x()])
+            self.hoveredValueChanged.emit(
+                event.pos(), pos, self.rawData()[pos.y(), pos.x()]
+            )
 
     def hoverLeaveEvent(self, event: QtWidgets.QGraphicsSceneHoverEvent) -> None:
         self._last_hover_pos = QtCore.QPoint(-1, -1)
