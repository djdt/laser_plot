--- conflicted
+++ resolved
@@ -1,4 +1,4 @@
-from typing import Callable, List, Tuple
+from typing import Callable
 
 import numpy as np
 from pewlib.process import filters
@@ -10,14 +10,6 @@
 from pewpew.validators import ConditionalLimitValidator
 from pewpew.widgets.ext import ValidColorLineEdit
 from pewpew.widgets.tools import ToolWidget
-<<<<<<< HEAD
-=======
-
-from pewpew.validators import ConditionalLimitValidator
-
-from typing import Callable, Tuple
-
->>>>>>> e979b5ec
 from pewpew.widgets.views import TabView
 
 
@@ -174,7 +166,7 @@
         for le in self.lineedit_fparams:
             le.setVisible(False)
 
-        params: list[tuple[str, float, Tuple, Callable[[float], bool]]] = filter_[
+        params: list[tuple[str, float, tuple, Callable[[float], bool]]] = filter_[
             "params"
         ]
 
