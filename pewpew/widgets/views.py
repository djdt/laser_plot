--- conflicted
+++ resolved
@@ -10,216 +10,8 @@
 logger = logging.getLogger(__name__)
 
 
-<<<<<<< HEAD
 class TabView(QtWidgets.QWidget):
     """Class to hold tabbed widgets, with tabs at the top.
-=======
-class ViewSpace(QtWidgets.QSplitter):
-    """Splittable viewspace.
-
-    See Also:
-        `:class:pewpew.widgets.views.View`
-        `:class:pewpew.widgets.views._ViewWidget`
-    """
-
-    activeViewChanged = QtCore.Signal()
-    numViewsChanged = QtCore.Signal()
-    numTabsChanged = QtCore.Signal()
-
-    def __init__(
-        self,
-        orientation: QtCore.Qt.Orientation = QtCore.Qt.Horizontal,
-        parent: QtWidgets.QWidget = None,
-    ):
-        super().__init__(orientation, parent)
-        self.active_view: Optional["View"] = None
-        self.views: List[View] = []
-
-        self.action_split_horz = qAction(
-            "view-split-left-right",
-            "Split &Vertical",
-            "Split the viewspace vertically.",
-            self.splitActiveHorizontal,
-        )
-        self.action_split_vert = qAction(
-            "view-split-top-bottom",
-            "Split &Horizontal",
-            "Split the viewspace horizontally.",
-            self.splitActiveVertical,
-        )
-        self.action_close_view = qAction(
-            "view-close", "Close View", "Closes the current view.", self.closeActiveView
-        )
-        # self.action_close_others = QtGui.QAction(
-        #     QtGui.QIcon.fromTheme("view-right-close"), "Close Other Views"
-        # )
-        # self.action_close_view.triggered.connect(self.closeOtherViews)
-
-        self.addWidget(self.createView())
-
-    def activeView(self) -> "View":
-        """Return the view last interacted with."""
-        if self.active_view is None:
-            view = self.views[0]
-            self.setActiveView(view)
-            assert self.active_view is not None
-
-        return self.active_view
-
-    def activeWidget(self) -> Optional[QtWidgets.QWidget]:
-        """Return the tabbed widget last interacted with."""
-        view = self.activeView()
-        widget = view.activeWidget()
-        return widget
-
-    def setActiveView(self, view: "View") -> None:
-        """Set the active view."""
-        if self.active_view == view:
-            return
-        self.active_view = view
-
-        self.active_view.viewActivated.emit()
-        self.activeViewChanged.emit()
-        logger.debug(f"Active view changed: {view}")
-
-    def countViewTabs(self) -> int:
-        """Total number of tabbed widgets."""
-        widgets = 0
-        for view in self.views:
-            widgets += view.tabs.count()
-        return widgets
-
-    def closeActiveView(self) -> None:
-        """Close the active view.."""
-        self.closeView(self.activeView())
-        self.active_view = None
-
-    # def closeOtherViews(self) -> None:
-    #     active_view = self.activeView()
-    #     for view in self.views:
-    #         if view != active_view:
-    #             self.closeView(view)
-
-    def closeView(self, view: "View") -> None:
-        """Closes the given `view` and collaspes splitters."""
-        if view is None:
-            return
-
-        if len(self.views) == 1:
-            return
-
-        splitter = view.parent()
-        if splitter is None:
-            return
-
-        self.views.remove(view)
-        self.numViewsChanged.emit()
-
-        view.deleteLater()
-        view.setParent(None)
-
-        assert splitter.count() == 1
-
-        if splitter != self:
-            parent_splitter = splitter.parent()
-            if parent_splitter is not None:
-                index = parent_splitter.indexOf(splitter)
-                sizes = parent_splitter.sizes()
-                parent_splitter.insertWidget(index, splitter.widget(0))
-                splitter.deleteLater()
-                splitter.setParent(None)
-                parent_splitter.setSizes(sizes)
-        # Doesn't seem to enter here?
-        elif isinstance(splitter.widget(0), QtWidgets.QSplitter):
-            child_splitter = splitter.widget(0)
-            sizes = child_splitter.sizes()
-            splitter.setOrientation(child_splitter.orientation())
-            splitter.addWidget(child_splitter.widget(0))
-            splitter.addWidget(child_splitter.widget(0))
-            child_splitter.deleteLater()
-            child_splitter.setParent(None)
-            splitter.setSizes(sizes)
-
-    def createView(self) -> "View":
-        """Create a new view.
-
-        Does not split! Use splitView.
-        """
-        view = View(self)
-        view.numTabsChanged.connect(self.numTabsChanged)
-        self.views.append(view)
-        self.numViewsChanged.emit()
-        self.setActiveView(view)
-        return view
-
-    def splitActiveHorizontal(self) -> None:
-        self.splitView(None, QtCore.Qt.Horizontal)
-
-    def splitActiveVertical(self) -> None:
-        self.splitView(None, QtCore.Qt.Vertical)
-
-    def splitView(
-        self,
-        view: "View" = None,
-        orientation: QtCore.Qt.Orientation = QtCore.Qt.Horizontal,
-    ) -> None:
-        """Splits the view `view` in two.
-
-        Args:
-            view: view to split
-            orientation: direction of split
-        """
-        if view is None:
-            view = self.activeView()
-
-        splitter = view.parent()
-        index = splitter.indexOf(view)
-
-        if splitter.count() == 1:
-            size = (splitter.sizes()[0] - splitter.handleWidth()) / 2.0
-            splitter.setOrientation(orientation)
-            new_view = self.createView()
-            self.addWidget(new_view)
-            splitter.insertWidget(index - 1, new_view)
-            splitter.setSizes([size, size])
-        else:
-            new_splitter = QtWidgets.QSplitter(orientation)
-            new_splitter.setChildrenCollapsible(False)
-
-            sizes = splitter.sizes()
-
-            new_splitter.addWidget(view)
-            new_view = self.createView()
-            new_splitter.addWidget(new_view)
-
-            splitter.insertWidget(index, new_splitter)
-
-            splitter.setSizes(sizes)
-            new_size = (sum(new_splitter.sizes()) - new_splitter.handleWidth()) / 2.0
-            new_splitter.setSizes([new_size, new_size])
-
-    def refresh(self, visible: bool = False) -> None:
-        """Resfresh all views"""
-        for view in self.views:
-            view.refresh(visible)
-
-    # Events
-    @QtCore.Slot("QWidget*")
-    def mouseSelectStart(self, callback_widget: QtWidgets.QWidget) -> None:
-        for view in self.views:
-            for widget in view.widgets():
-                widget.mouseSelectStart(callback_widget)
-
-    @QtCore.Slot("QWidget*")
-    def mouseSelectEnd(self, callback_widget: QtWidgets.QWidget) -> None:
-        for view in self.views:
-            for widget in view.widgets():
-                widget.mouseSelectEnd(callback_widget)
-
-
-class View(QtWidgets.QWidget):
-    """Class to hold tabbed widgets in a ViewSpace.
->>>>>>> c72a9d0e
 
     See Also:
         `:class:pewpew.widgets.views.ViewSpace`
