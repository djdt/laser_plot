--- conflicted
+++ resolved
@@ -1,14 +1,7 @@
-<<<<<<< HEAD
-from PySide2 import QtCore, QtGui, QtWidgets
+from PySide6 import QtCore, QtGui, QtWidgets
 import numpy as np
 import logging
 from pathlib import Path
-=======
-from pathlib import Path
-import logging
-
-from PySide6 import QtCore, QtGui, QtWidgets
->>>>>>> c72a9d0e
 
 from pewlib import io
 from pewlib.laser import Laser
@@ -446,14 +439,9 @@
         self.combo_element.addItems(elements)
 
         self.lineedit_prefix = QtWidgets.QLineEdit("")
-<<<<<<< HEAD
         self.lineedit_prefix.setValidator(
-            QtGui.QRegExpValidator(QtCore.QRegExp(f"[^{self.invalid_chars}]+"))
-        )
-=======
-        prefix_regexp = QtCore.QRegularExpression(f"[^{self.invalid_chars}]+")
-        self.lineedit_prefix.setValidator(QtGui.QRegularExpressionValidator(prefix_regexp))
->>>>>>> c72a9d0e
+            QtGui.QRegExpValidator(QtCore.QRegularExpression(f"[^{self.invalid_chars}]+"))
+        )
         self.lineedit_prefix.textChanged.connect(self.updatePreview)
 
         super().__init__(items[0], parent)
