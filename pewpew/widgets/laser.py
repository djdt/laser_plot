--- conflicted
+++ resolved
@@ -30,7 +30,6 @@
 logger = logging.getLogger(__name__)
 
 
-<<<<<<< HEAD
 # class LaserViewSpace(ViewSpace):
 #     """A viewspace for displaying LaserWidget.
 
@@ -139,17 +138,17 @@
 #         self.options.calibrate = checked
 #         self.refresh()
 
-#     def toggleColorbar(self, checked: bool) -> None:
-#         self.options.items["colorbar"] = checked
-#         self.refresh()
-
-#     def toggleLabel(self, checked: bool) -> None:
-#         self.options.items["label"] = checked
-#         self.refresh()
-
-#     def toggleScalebar(self, checked: bool) -> None:
-#         self.options.items["scalebar"] = checked
-#         self.refresh()
+    # def setColorbarVisible(self, visible: bool = False) -> None:
+    #     self.options.items["colorbar"] = visible
+    #     self.refresh()
+
+    # def setLabelVisible(self, visible: bool) -> None:
+    #     self.options.items["label"] = visible
+    #     self.refresh()
+
+    # def setScalebarVisible(self, visible: bool) -> None:
+    #     self.options.items["scalebar"] = visible
+    #     self.refresh()
 
 #     def toggleSmooth(self, checked: bool) -> None:
 #         self.options.smoothing = checked
@@ -157,134 +156,6 @@
 
 
 class LaserTabView(TabView):
-=======
-class LaserViewSpace(ViewSpace):
-    """A viewspace for displaying LaserWidget.
-
-    Parameters:
-        config: the default config
-        options: image drawing options
-    """
-
-    def __init__(
-        self,
-        orientaion: QtCore.Qt.Orientation = QtCore.Qt.Horizontal,
-        parent: QtWidgets.QWidget = None,
-    ):
-        super().__init__(orientaion, parent)
-        self.config = Config()
-        self.options = GraphicsOptions()
-
-    def uniqueElements(self) -> List[str]:
-        """Return set of unqiue elements from all open images."""
-        elements: Set[str] = set()
-        for view in self.views:
-            for widget in view.widgets():
-                if isinstance(widget, LaserWidget):
-                    elements.update(widget.laser.elements)
-        return sorted(elements)
-
-    def createView(self) -> "LaserView":
-        """Override for ViewSpace."""
-        view = LaserView(self)
-        view.numTabsChanged.connect(self.numTabsChanged)
-        self.views.append(view)
-        self.numViewsChanged.emit()
-        return view
-
-    def currentElement(self) -> Optional[str]:
-        """The active element name from the active image."""
-        widget = self.activeWidget()
-        if widget is None:
-            return None
-        return widget.current_element
-
-    def setCurrentElement(self, element: str) -> None:
-        """Set the active element name in all views."""
-        for view in self.views:
-            view.setCurrentElement(element)
-
-    def applyCalibration(self, calibration: Dict[str, Calibration]) -> None:
-        """Set the calibration in all views."""
-        for view in self.views:
-            view.applyCalibration(calibration)
-
-    def applyConfig(self, config: Config) -> None:
-        """Set the laser configuration in all views."""
-        self.config = copy.copy(config)
-        for view in self.views:
-            view.applyConfig(self.config)
-
-    # Editing options
-    def colortableRangeDialog(self) -> QtWidgets.QDialog:
-        """Open a `:class:pewpew.widgets.dialogs.ColocalisationDialog` and apply result."""
-
-        def applyDialog(dialog: dialogs.ApplyDialog) -> None:
-            self.options._colorranges = dialog.ranges
-            self.options.colorrange_default = dialog.default_range
-            self.refresh()
-
-        dlg = dialogs.ColorRangeDialog(
-            self.options._colorranges,
-            self.options.colorrange_default,
-            self.uniqueElements(),
-            current_element=self.currentElement(),
-            parent=self,
-        )
-        dlg.combo_element.currentTextChanged.connect(self.setCurrentElement)
-        dlg.applyPressed.connect(applyDialog)
-        dlg.open()
-        return dlg
-
-    def configDialog(self) -> QtWidgets.QDialog:
-        """Open a `:class:pewpew.widgets.dialogs.ConfigDialog` and apply result."""
-        dlg = dialogs.ConfigDialog(self.config, parent=self)
-        dlg.check_all.setChecked(True)
-        dlg.check_all.setEnabled(False)
-        dlg.configApplyAll.connect(self.applyConfig)
-        dlg.open()
-        return dlg
-
-    def fontsizeDialog(self) -> QtWidgets.QDialog:
-        """Simple dialog for editing image font size."""
-        dlg = QtWidgets.QInputDialog(self)
-        dlg.setWindowTitle("Fontsize")
-        dlg.setLabelText("Fontisze:")
-        dlg.setIntValue(self.options.font.pointSize())
-        dlg.setIntRange(2, 96)
-        dlg.setInputMode(QtWidgets.QInputDialog.IntInput)
-        dlg.intValueSelected.connect(self.options.font.setPointSize)
-        dlg.intValueSelected.connect(self.refresh)
-        dlg.open()
-        return dlg
-
-    def setColortable(self, table: str) -> None:
-        self.options.colortable = table
-        self.refresh()
-
-    def toggleCalibrate(self, checked: bool) -> None:
-        self.options.calibrate = checked
-        self.refresh()
-
-    def setColorbarVisible(self, visible: bool = False) -> None:
-        self.options.items["colorbar"] = visible
-        self.refresh()
-
-    def setLabelVisible(self, visible: bool) -> None:
-        self.options.items["label"] = visible
-        self.refresh()
-
-    def setScalebarVisible(self, visible: bool) -> None:
-        self.options.items["scalebar"] = visible
-        self.refresh()
-
-    def toggleSmooth(self, checked: bool) -> None:
-        self.options.smoothing = checked
-        self.refresh()
-
-
-class LaserView(View):
->>>>>>> 9ce2a9f0
     """Tabbed view for displaying laser images."""
 
     def addLaser(self, laser: Laser) -> "LaserTabWidget":
